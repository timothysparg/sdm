{
  "name": "@atomist/github-sdm",
  "version": "0.1.1",
  "description": "GitHub Software Delivery Machine",
  "author": "Atomist",
  "license": "Apache-2.0",
  "repository": {
    "type": "git",
    "url": "https://github.com/atomist/github-sdm.git"
  },
  "keywords": [
    "atomist",
    "automation",
    "github"
  ],
  "homepage": "https://github.com/atomist/github-sdm#readme",
  "bugs": {
    "url": "https://github.com/atomist/github-sdm/issues"
  },
  "dependencies": {
<<<<<<< HEAD
    "@atomist/automation-client": "https://r.atomist.com/ryoIOsU3FM",
=======
    "@atomist/automation-client": "https://r.atomist.com/BkBzMp_2KG",
>>>>>>> 590b8726
    "@atomist/slack-messages": "^0.12.1",
    "@atomist/spring-automation": "^0.6.3",
    "app-root-path": "^2.0.1",
    "artifactory-publisher": "^1.1.4",
    "axios": "^0.18.0",
    "base64-js": "^1.2.3",
    "build": "^0.1.4",
    "copyfiles": "^1.2.0",
    "curry": "^1.2.0",
    "json-stringify-safe": "^5.0.1",
    "jssha": "^2.3.1",
    "lodash": "^4.17.5",
    "run": "^1.4.0",
    "sprintf-js": "^1.1.1",
    "strip-ansi": "^4.0.0",
    "tmp-promise": "^1.0.4",
    "xml2js": "^0.4.19"
  },
  "devDependencies": {
    "@types/app-root-path": "^1.2.4",
    "@types/mocha": "^2.2.48",
    "@types/node": "^8.9.5",
    "@types/power-assert": "^1.4.29",
    "espower-typescript": "^8.1.3",
    "graphql-code-generator": "^0.8.19",
    "mocha": "^4.1.0",
    "npm-run-all": "^4.1.2",
    "power-assert": "^1.4.4",
    "prettier": "^1.11.1",
    "rimraf": "^2.6.2",
    "supervisor": "^0.12.0",
    "ts-node": "^3.3.0",
    "tslint": "^5.9.1",
    "typedoc": "^0.9.0",
    "typescript": "2.6.1",
    "typescript-formatter": "^7.0.1"
  },
  "directories": {
    "test": "test"
  },
  "scripts": {
    "autostart": "npm-run-all --print-label --parallel watch:compile watch",
    "autotest": "supervisor --watch src,test --extensions ts --no-restart-on exit --quiet --exec npm -- test",
    "build": "npm-run-all lint compile test",
    "clean": "npm-run-all clean:js clean:build",
    "clean:build": "rimraf *-v8.log profile.txt build",
    "clean:dist": "npm-run-all clean clean:npm",
    "clean:js": "rimraf \"{src,test}/**/*.js\"",
    "clean:npm": "rimraf node_modules",
    "compile": "npm-run-all git:info compile:gql compile:ts",
    "compile:gql": "npm-run-all gql:gen gql:copy",
    "compile:ts": "tsc --project .",
    "debug": "node $NODE_DEBUG_OPTION node_modules/@atomist/automation-client/start.client.js",
    "fmt": "npm-run-all fmt:ts fmt:gql",
    "fmt:ts": "tsfmt --replace",
    "fmt:gql": "prettier --write \"**/*.graphql\"",
    "git:info": "atomist git",
    "gql:copy": "copyfiles \"./src/**/*.graphql\" build",
    "gql:gen": "atomist gql-gen \"./src/**/*.graphql\"",
    "lint": "npm-run-all lint:ts lint:gql",
    "lint:ts": "tslint --format verbose --project . --exclude \"{build,node_modules}/**\" \"**/*.ts\"",
    "lint:gql": "prettier --list-different \"src/graphql/**/*.graphql\"",
    "lint:fix": "npm-run-all lint:ts:fix fmt:gql",
    "lint:ts:fix": "npm run lint:ts -- --fix",
    "start": "atomist start --no-install --no-compile",
    "test": "mocha --require espower-typescript/guess \"test/**/*.ts\"",
    "test:one": "mocha --require espower-typescript/guess \"test/**/${TEST:-*.ts}\"",
    "typedoc": "typedoc --mode modules --excludeExternals --out build/typedoc src",
    "watch:compile": "tsc --project . --watch",
    "watch": "supervisor --watch build --quiet --exec npm -- run start"
  },
  "engines": {
    "node": "8.x.x",
    "npm": "5.x.x"
  }
}<|MERGE_RESOLUTION|>--- conflicted
+++ resolved
@@ -18,11 +18,7 @@
     "url": "https://github.com/atomist/github-sdm/issues"
   },
   "dependencies": {
-<<<<<<< HEAD
-    "@atomist/automation-client": "https://r.atomist.com/ryoIOsU3FM",
-=======
     "@atomist/automation-client": "https://r.atomist.com/BkBzMp_2KG",
->>>>>>> 590b8726
     "@atomist/slack-messages": "^0.12.1",
     "@atomist/spring-automation": "^0.6.3",
     "app-root-path": "^2.0.1",
