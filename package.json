{
  "name": "@atomist/sdm",
  "version": "1.0.0",
  "description": "Atomist Software Delivery Machine API",
  "author": {
    "name": "Atomist",
    "email": "support@atomist.com",
    "url": "https://atomist.com/"
  },
  "license": "Apache-2.0",
  "repository": {
    "type": "git",
    "url": "https://github.com/atomist/sdm.git"
  },
  "keywords": [
    "atomist",
    "automation",
    "sdm",
    "ci",
    "cd"
  ],
  "homepage": "https://github.com/atomist/sdm#readme",
  "bugs": {
    "url": "https://github.com/atomist/sdm/issues"
  },
  "dependencies": {
    "@atomist/slack-messages": "^1.0.0",
    "@types/lodash": "^4.14.116",
    "@types/node": "^10.7.1",
    "axios": "^0.18.0",
    "base64-js": "^1.3.0",
    "copyfiles": "^2.0.0",
    "find-up": "^3.0.0",
    "fs-extra": "^7.0.0",
    "json-stringify-safe": "^5.0.1",
    "jssha": "^2.3.1",
    "lodash": "^4.17.10",
    "sha-regex": "^1.0.2",
    "sprintf-js": "^1.1.1",
    "stack-trace": "0.0.10"
  },
  "peerDependencies": {
    "@atomist/automation-client": "*"
  },
  "devDependencies": {
<<<<<<< HEAD
    "@atomist/automation-client": "1.0.0-M.2",
=======
    "@atomist/automation-client": "1.0.0-master.20180901185845",
>>>>>>> 68016eae
    "@types/mocha": "^5.2.5",
    "@types/power-assert": "^1.4.29",
    "axios-mock-adapter": "^1.15.0",
    "barrelsby": "1.0.2",
    "espower-typescript": "^9.0.0",
    "graphql-code-generator": "^0.8.13",
    "istanbul": "^0.4.5",
    "mocha": "^5.2.0",
    "npm-run-all": "^4.1.3",
    "nyc": "^12.0.2",
    "power-assert": "^1.6.0",
    "prettier": "^1.14.2",
    "rimraf": "^2.6.2",
    "supervisor": "^0.12.0",
    "ts-node": "^7.0.1",
    "tslint": "^5.11.0",
    "typedoc": "^0.11.1",
    "typescript": "^2.9.2",
    "typescript-formatter": "^7.2.0"
  },
  "directories": {
    "test": "test"
  },
  "scripts": {
    "autostart": "npm-run-all --print-label --parallel watch:compile watch",
    "autotest": "supervisor --watch src,test --extensions ts --no-restart-on exit --quiet --exec npm -- test",
    "build": "npm-run-all generate:barrels compile test",
    "clean": "npm-run-all clean:js clean:build",
    "clean:build": "rimraf *-v8.log profile.txt build coverage",
    "clean:dist": "npm-run-all clean clean:npm",
    "clean:js": "rimraf \"{src,test}/**/*.js\"",
    "clean:npm": "rimraf node_modules",
    "compile": "npm-run-all git:info package:scripts compile:gql compile:ts",
    "compile:gql": "npm-run-all gql:gen gql:copy",
    "compile:ts": "tsc --project .",
    "debug": "node $NODE_DEBUG_OPTION node_modules/@atomist/automation-client/start.client.js",
    "fmt": "npm-run-all fmt:ts fmt:gql",
    "fmt:ts": "tsfmt --replace",
    "fmt:gql": "prettier --write \"**/*.graphql\"",
    "clean:barrels": "rimraf src/index.ts",
    "generate:barrels": "npm-run-all clean:barrels generate:cleaned-barrels",
    "generate:cleaned-barrels": "barrelsby -d src --i 'api/.*' --i 'spi/.*' --i typings/.* -e CommandRegistration.* -e ParametersInvocation.* -e ProjectsOperationRegistration.* -e ProjectOperationRegistration.*",
    "git:info": "atm-git-info",
    "gql:copy": "copyfiles \"./src/**/*.graphql\" build",
    "gql:gen": "atm-gql-gen",
    "lint": "npm-run-all lint:ts lint:gql",
    "lint:ts": "tslint --format verbose --project . --exclude \"{build,node_modules}/**\" \"**/*.ts\"",
    "lint:gql": "prettier --list-different \"src/graphql/**/*.graphql\"",
    "lint:fix": "npm-run-all lint:ts:fix fmt:gql",
    "lint:ts:fix": "npm run lint:ts -- --fix",
    "package:copy": "copyfiles \"package.json\" build/src",
    "package:scripts": "copyfiles \"src/scripts/*\" build",
    "test": "nyc mocha --exit --require ts-node/register --require source-map-support/register \"test/**/*.ts\"",
    "test:one": "mocha --require espower-typescript/guess \"test/**/${TEST:-*.ts}\"",
    "typedoc": "typedoc --mode modules --excludeExternals --out build/typedoc src",
    "watch:compile": "tsc --project . --watch",
    "watch": "supervisor --watch build --quiet --exec npm -- run start"
  },
  "engines": {
    "node": "9.x.x",
    "npm": "5.x.x"
  },
  "nyc": {
    "extension": [
      ".ts"
    ],
    "exclude": [
      "**/*.d.ts"
    ],
    "reporter": [
      "html"
    ],
    "all": true
  }
}<|MERGE_RESOLUTION|>--- conflicted
+++ resolved
@@ -43,11 +43,7 @@
     "@atomist/automation-client": "*"
   },
   "devDependencies": {
-<<<<<<< HEAD
-    "@atomist/automation-client": "1.0.0-M.2",
-=======
     "@atomist/automation-client": "1.0.0-master.20180901185845",
->>>>>>> 68016eae
     "@types/mocha": "^5.2.5",
     "@types/power-assert": "^1.4.29",
     "axios-mock-adapter": "^1.15.0",
