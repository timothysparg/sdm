--- conflicted
+++ resolved
@@ -25,16 +25,10 @@
 export const RunBuild: SpawnCommand = asSpawnCommand("lein");
 
 export function leinBuilder(projectLoader: ProjectLoader, ...commands: string[]) {
-<<<<<<< HEAD
-    return new SpawnBuilder(undefined,
-        createEphemeralProgressLogWithConsole,
-        projectLoader, leinBuilderOptions(commands.map(asSpawnCommand)));
-=======
     return new SpawnBuilder({
         projectLoader, options: leinBuilderOptions(
             commands.map(l => asSpawnCommand(l, {}))),
     });
->>>>>>> 2a9a8aad
 }
 
 export const leinLogInterpreter: LogInterpreter = log => {
