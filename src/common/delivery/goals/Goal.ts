/*
 * Copyright © 2018 Atomist, Inc.
 *
 * Licensed under the Apache License, Version 2.0 (the "License");
 * you may not use this file except in compliance with the License.
 * You may obtain a copy of the License at
 *
 *      http://www.apache.org/licenses/LICENSE-2.0
 *
 * Unless required by applicable law or agreed to in writing, software
 * distributed under the License is distributed on an "AS IS" BASIS,
 * WITHOUT WARRANTIES OR CONDITIONS OF ANY KIND, either express or implied.
 * See the License for the specific language governing permissions and
 * limitations under the License.
 */

import { logger } from "@atomist/automation-client";
import { RepoRef } from "@atomist/automation-client/operations/common/RepoId";
import { requiresApproval } from "../../../handlers/events/delivery/verify/approvalGate";
import { BaseContext, GitHubStatusAndFriends, GitHubStatusContext, GoalEnvironment } from "./gitHubContext";

export interface GoalDefinition {

    /**
     * Must be unique among goals
     * Should be camel case
     */
    uniqueName: string;

    environment: GoalEnvironment;
    orderedName: string;
    displayName?: string;
    completedDescription?: string;
    workingDescription?: string;
    failedDescription?: string;
    waitingForApprovalDescription?: string;

<<<<<<< HEAD
    // when set to true, this goal will execute in its own container/client
    isolated?: boolean;

    // when set to true, this goal requires approval before it is marked success
=======
>>>>>>> 2a9a8aad
    approvalRequired?: boolean;
}

export type PreconditionsStatus = "waiting" | "success" | "failure";

const ValidGoalName = /^[a-zA-Z_][a-zA-Z0-9_]*$/;

/**
 * Represents a delivery action, such as Build or Deploy.
 */
export class Goal {

    public readonly context: GitHubStatusContext;
    public readonly name: string;
    public readonly definition: GoalDefinition;
    public readonly uniqueCamelCaseName: string;

    get environment() {
        return this.definition.environment;
    }

    get successDescription() {
        return this.definition.completedDescription || ("Complete: " + this.name);
    }

    get inProcessDescription() {
        return this.definition.workingDescription || ("Working: " + this.name);
    }

    get failureDescription() {
        return this.definition.failedDescription || ("Failed: " + this.name);
    }

    get requestedDescription() {
        return "Planned: " + this.name;
    }

    get waitingForApprovalDescription() {
        return this.definition.waitingForApprovalDescription || (this.successDescription + "(but needs approval)");
    }

    get retryIntent() {
        return "trigger " + this.name;
    }

    constructor(definition: GoalDefinition) {
        if (!ValidGoalName.test(definition.uniqueName)) {
            throw new Error(`${definition.uniqueName} is not a valid goal name: Must be camel case`);
        }
        this.definition = definition;

        const numberAndName = /([0-9\.]+)-(.*)/;
        const matchGoal = definition.orderedName.match(numberAndName);
        if (!matchGoal) {
            logger.debug(`Ordered name must be '#-name'. Did not find number and name in ${definition.orderedName}`);
            return;
        }

        this.name = definition.displayName || matchGoal[2];
        this.context = BaseContext + definition.environment + definition.orderedName;

        this.uniqueCamelCaseName = definition.uniqueName;
    }

    // TODO decouple from github statuses
    public async preconditionsStatus(id: RepoRef,
                                     sub: GitHubStatusAndFriends): Promise<PreconditionsStatus> {
        return "success";
    }
}

export class GoalWithPrecondition extends Goal {

    public readonly dependsOn: Goal[];

    constructor(definition: GoalDefinition, ...dependsOn: Goal[]) {
        super(definition);
        this.dependsOn = dependsOn;
    }

    public async preconditionsStatus(idForLogging: RepoRef,
                                     sub: GitHubStatusAndFriends): Promise<PreconditionsStatus> {
        const checks = this.dependsOn.map(pg => checkPreconditionStatus(sub, pg));
        logger.debug("Preconditions: %j", checks);
        const errors: string[] = checks.filter(r => r.error !== undefined)
            .map(r => r.error);
        const reasonsToWait: string[] = checks.filter(r => r.wait !== undefined).map(r => r.wait);

        errors.forEach(e => logger.debug("Could not establish preconditions for " + this.name + ": " + e));
        reasonsToWait.forEach(e => logger.debug("Not triggering " + this.name + ": " + e));
        if (errors.length > 0) {
            logger.info("Preconditions failed on goal %s with dependencies '%s' on %j: Errors=[%s]; reasons to wait=[%s]",
                this.name, this.dependsOn.map(g => g.name),
                idForLogging, errors.join(","), reasonsToWait.join(","));
            return "failure";
        }
        if (reasonsToWait.length > 0) {
            logger.debug("Preconditions not yet met on goal %s with dependencies '%s' on %j: Errors=[%s]; reasons to wait=[%s]",
                this.name, this.dependsOn.map(g => g.name),
                idForLogging, errors.join(","), reasonsToWait.join(","));
            return "waiting";
        }
        return "success";
    }
}

export function hasPreconditions(goal: Goal): goal is GoalWithPrecondition {
    return !!(goal as GoalWithPrecondition).dependsOn;
}

function checkPreconditionStatus(sub: GitHubStatusAndFriends, pg: Goal): { wait?: string, error?: string } {
    const detectedStatus = sub.siblings.find(gs => gs.context === pg.context);
    if (!detectedStatus) {
        return {wait: "Did not find a status for " + pg.context};
    }
    if (detectedStatus.state === "pending") {
        return {wait: "Precondition '" + pg.name + "' not yet successful"};
    }
    if (detectedStatus.state !== "success") {
        return {error: "Precondition '" + pg.name + `' in state [${detectedStatus.state}]`};
    }
    if (requiresApproval(detectedStatus)) {
        return {wait: "Precondition '" + pg.name + "' requires approval"};
    }
    return {};
}

export function currentGoalIsStillPending(currentGoal: GitHubStatusContext, status: GitHubStatusAndFriends): boolean {
    const myStatus = status.siblings.find(s => s.context === currentGoal);
    if (!myStatus) {
        logger.debug("Status.context is %s but there is nothing with this context", currentGoal);
        return false;
    }
    if (myStatus.state === "pending" && myStatus.description.startsWith("Planning")) {
        return true;
    }
    if (myStatus.state === "failure" && myStatus.description.startsWith("Skip")) {
        return true;
    }
    logger.debug(`${currentGoal} is not still planned or skipped, so I'm not running it.
    State: ${myStatus.state} Description: ${myStatus.description}`);
    return false;
}<|MERGE_RESOLUTION|>--- conflicted
+++ resolved
@@ -35,13 +35,10 @@
     failedDescription?: string;
     waitingForApprovalDescription?: string;
 
-<<<<<<< HEAD
     // when set to true, this goal will execute in its own container/client
     isolated?: boolean;
 
     // when set to true, this goal requires approval before it is marked success
-=======
->>>>>>> 2a9a8aad
     approvalRequired?: boolean;
 }
 
