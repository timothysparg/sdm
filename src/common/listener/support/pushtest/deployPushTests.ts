/*
 * Copyright © 2018 Atomist, Inc.
 *
 * Licensed under the Apache License, Version 2.0 (the "License");
 * you may not use this file except in compliance with the License.
 * You may obtain a copy of the License at
 *
 *      http://www.apache.org/licenses/LICENSE-2.0
 *
 * Unless required by applicable law or agreed to in writing, software
 * distributed under the License is distributed on an "AS IS" BASIS,
 * WITHOUT WARRANTIES OR CONDITIONS OF ANY KIND, either express or implied.
 * See the License for the specific language governing permissions and
 * limitations under the License.
 */

import { HandlerContext } from "@atomist/automation-client";
import { RepoRef } from "@atomist/automation-client/operations/common/RepoId";
<<<<<<< HEAD
import { QueryNoCacheOptions } from "@atomist/automation-client/spi/graph/GraphClient";
=======
import { NoCacheOptions } from "@atomist/automation-client/spi/graph/GraphClient";
>>>>>>> 5e65088f
import {
    pushTest,
    PushTest,
} from "../../PushTest";

// TODO once the ingester is defined elsewhere move this into a file and generate types
const DeployEnablementQuery = `
query DeployEnablementForRepo($owner: [String], $repo: [String]) {
  SdmDeployEnablement(state: ["requested"], owner: $owner, repo: $repo) {
    id
    state
    owner
    repo
    providerId
  }
}`;

/**
 * Is repo enabled for deployment
 * @param {ProjectListenerInvocation} pi
 */
export const IsDeployEnabled: PushTest = pushTest("Is Deploy Enabled", isDeployEnabled);

export async function isDeployEnabled(parameters: { context: HandlerContext, id: RepoRef }) {
    const {context, id} = parameters;
    const enablement = await context.graphClient.query<any, any>({
        query: DeployEnablementQuery,
        variables: {
            owner: [id.owner],
            repo: [id.repo],
        },
        options: QueryNoCacheOptions,
    });
    return enablement
        && enablement.SdmDeployEnablement
        && enablement.SdmDeployEnablement.length === 1
        && enablement.SdmDeployEnablement[0].state === "requested";
}<|MERGE_RESOLUTION|>--- conflicted
+++ resolved
@@ -16,11 +16,9 @@
 
 import { HandlerContext } from "@atomist/automation-client";
 import { RepoRef } from "@atomist/automation-client/operations/common/RepoId";
-<<<<<<< HEAD
-import { QueryNoCacheOptions } from "@atomist/automation-client/spi/graph/GraphClient";
-=======
-import { NoCacheOptions } from "@atomist/automation-client/spi/graph/GraphClient";
->>>>>>> 5e65088f
+import {
+    QueryNoCacheOptions,
+} from "@atomist/automation-client/spi/graph/GraphClient";
 import {
     pushTest,
     PushTest,
