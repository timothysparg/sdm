--- conflicted
+++ resolved
@@ -10,31 +10,16 @@
 import { OnDeployStatus } from "../handlers/events/delivery/deploy/OnDeployStatus";
 import { FailDownstreamGoalsOnGoalFailure } from "../handlers/events/delivery/FailDownstreamGoalsOnGoalFailure";
 import {
-<<<<<<< HEAD
     ArtifactGoal,
+    AutofixGoal,
     BuildGoal,
-    ContextToPlannedGoal,
-    ScanGoal,
-=======
-    ArtifactGoal, AutofixGoal,
-    BuildGoal, CodeReactionGoal,
-    ContextToPlannedPhase, FingerprintGoal,
+    CodeReactionGoal,
+    FingerprintGoal,
     ReviewGoal,
->>>>>>> c0c23c5a
     StagingEndpointGoal,
-    StagingVerifiedContext, StagingVerifiedGoal,
+    StagingVerifiedGoal,
 } from "../handlers/events/delivery/goals/httpServiceGoals";
-<<<<<<< HEAD
-import { OnSupersededStatus } from "../handlers/events/delivery/superseded/OnSuperseded";
-import { SetSupersededStatus } from "../handlers/events/delivery/superseded/SetSupersededStatus";
-import { SetGoalsOnPush } from "../handlers/events/delivery/goals/SetGoalsOnPush";
-import { FingerprintOnPush } from "../handlers/events/delivery/scan/fingerprint/FingerprintOnPush";
-=======
-import { OnSupersededStatus } from "../handlers/events/delivery/phase/OnSuperseded";
-import { SetSupersededStatus } from "../handlers/events/delivery/phase/SetSupersededStatus";
-import { SetupPhasesOnPush } from "../handlers/events/delivery/phase/SetupPhasesOnPush";
 import { FingerprintOnPendingStatus } from "../handlers/events/delivery/scan/fingerprint/FingerprintOnPendingStatus";
->>>>>>> c0c23c5a
 import { ReactToSemanticDiffsOnPushImpact } from "../handlers/events/delivery/scan/fingerprint/ReactToSemanticDiffsOnPushImpact";
 import {
     EndpointVerificationListener,
@@ -45,7 +30,6 @@
 import { OnVerifiedDeploymentStatus } from "../handlers/events/delivery/verify/OnVerifiedDeploymentStatus";
 import { OnFirstPushToRepo } from "../handlers/events/repo/OnFirstPushToRepo";
 import { OnRepoCreation } from "../handlers/events/repo/OnRepoCreation";
-import { StatusSuccessHandler } from "../handlers/events/StatusSuccessHandler";
 import { OnSuccessStatus } from "../typings/types";
 import { FunctionalUnit } from "./FunctionalUnit";
 import { ReferenceDeliveryBlueprint } from "./ReferenceDeliveryBlueprint";
@@ -63,10 +47,7 @@
 import { UpdatedIssueListener } from "../common/listener/UpdatedIssueListener";
 import { VerifiedDeploymentListener } from "../common/listener/VerifiedDeploymentListener";
 import { displayBuildLogHandler } from "../handlers/commands/ShowBuildLog";
-import {
-    BuildOnPendingBuildStatus,
-    ConditionalBuilder,
-} from "../handlers/events/delivery/build/BuildOnPendingBuildStatus";
+import { BuildOnPendingBuildStatus, ConditionalBuilder, } from "../handlers/events/delivery/build/BuildOnPendingBuildStatus";
 import { OnPendingAutofixStatus } from "../handlers/events/delivery/scan/review/OnPendingAutofixStatus";
 import { OnPendingCodeReactionStatus } from "../handlers/events/delivery/scan/review/OnPendingCodeReactionStatus";
 import { OnPendingReviewStatus } from "../handlers/events/delivery/scan/review/OnPendingReviewStatus";
@@ -77,6 +58,9 @@
 import { IssueHandling } from "./IssueHandling";
 import { NewRepoHandling } from "./NewRepoHandling";
 import { PushRule } from "./ruleDsl";
+import { SetGoalsOnPush } from "../handlers/events/delivery/goals/SetGoalsOnPush";
+import { SetSupersededStatus } from "../handlers/events/delivery/superseded/SetSupersededStatus";
+import { OnSupersededStatus } from "../handlers/events/delivery/superseded/OnSuperseded";
 
 /**
  * A reference blueprint for Atomist delivery.
@@ -111,11 +95,8 @@
     private readonly deployers: Array<Maker<HandleEvent<OnSuccessStatus.Subscription> & EventWithCommand>>;
 
     private readonly goalSetters: GoalSetter[] = [];
-<<<<<<< HEAD
-=======
 
     private readonly conditionalBuilders: ConditionalBuilder[] = [];
->>>>>>> c0c23c5a
 
     private projectReviewers: ProjectReviewer[] = [];
 
@@ -171,19 +152,11 @@
         return () => new OnPendingAutofixStatus(AutofixGoal, this.autoEditors);
     }
 
-<<<<<<< HEAD
     private get goalSetting(): Maker<SetGoalsOnPush> {
-        if (this.goalSetters.length === 0) {
-            throw new Error("No goal setters");
-        }
-        return () => new SetGoalsOnPush(...this.goalSetters);
-=======
-    private get phaseSetup(): Maker<SetupPhasesOnPush> {
         if (this.goalSetters.length === 0) {
             throw new Error("No phase creators");
         }
-        return () => new SetupPhasesOnPush(...this.goalSetters);
->>>>>>> c0c23c5a
+        return () => new SetGoalsOnPush(...this.goalSetters);
     }
 
     private oldPushSuperseder: Maker<SetSupersededStatus> = SetSupersededStatus;
@@ -256,15 +229,10 @@
                 this.onNewRepoWithCode,
                 this.fingerprinter,
                 this.semanticDiffReactor,
-<<<<<<< HEAD
-                this.reviewRunner,
-                this.goalSetting,
-=======
                 this.autofixHandler,
                 this.reviewHandler,
                 this.codeReactionsHandler,
-                this.phaseSetup,
->>>>>>> c0c23c5a
+                this.goalSetting,
                 this.oldPushSuperseder,
                 this.onSuperseded,
                 this.builder,
@@ -406,10 +374,6 @@
                     deployers: Array<Maker<HandleEvent<OnSuccessStatus.Subscription> & EventWithCommand>>,
                     artifactStore: ArtifactStore,
                 },
-<<<<<<< HEAD
-                ...goalSetters: GoalSetter[]) {
-        this.goalSetters = goalSetters;
-=======
                 ...pushRules: PushRule[]) {
         this.goalSetters = pushRules
             .filter(rule => !!rule.goalSetter)
@@ -417,7 +381,6 @@
         this.conditionalBuilders = pushRules
             .filter(rule => !!rule.builder)
             .map(rule => ({guard: rule.pushTest, builder: rule.builder}));
->>>>>>> c0c23c5a
     }
 
 }