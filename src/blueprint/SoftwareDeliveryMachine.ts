--- conflicted
+++ resolved
@@ -64,12 +64,7 @@
 import { SupersededListener } from "../common/listener/SupersededListener";
 import { UpdatedIssueListener } from "../common/listener/UpdatedIssueListener";
 import { VerifiedDeploymentListener } from "../common/listener/VerifiedDeploymentListener";
-<<<<<<< HEAD
 import { triggerGoal } from "../handlers/commands/RetryGoal";
-=======
-import { ProjectLoader } from "../common/repo/ProjectLoader";
-import { retryGoal } from "../handlers/commands/RetryGoal";
->>>>>>> 94a68cab
 import { displayBuildLogHandler } from "../handlers/commands/ShowBuildLog";
 import { ConditionalBuilder, ExecuteGoalOnPendingStatus } from "../handlers/events/delivery/ExecuteGoalOnPendingStatus";
 import { ExecuteGoalOnSuccessStatus } from "../handlers/events/delivery/ExecuteGoalOnSuccessStatus";
@@ -83,6 +78,7 @@
 import { IssueHandling } from "./IssueHandling";
 import { NewRepoHandling } from "./NewRepoHandling";
 import { PushRule } from "./ruleDsl";
+import { ProjectLoader } from "../common/repo/ProjectLoader";
 
 /**
  * Infrastructure options for a SoftwareDeliveryMachine
@@ -208,7 +204,7 @@
                 () => new ExecuteGoalOnPendingStatus("Autofix", AutofixGoal,
                     executeAutofixes(this.opts.projectLoader, this.autofixRegistrations), true),
             ],
-            commandHandlers: [() => retryGoal("Autofix", AutofixGoal)],
+            commandHandlers: [() => triggerGoal("Autofix", AutofixGoal)],
         };
     }
 
