--- conflicted
+++ resolved
@@ -108,12 +108,6 @@
         const commit = status.commit;
         const image = status.commit.image;
 
-<<<<<<< HEAD
-        logger.info("%%%% In DeployFromLocalOnSuccessStatus looking for %s, incoming status is %s",
-            params.deployGoal.context, status.context);
-
-=======
->>>>>>> c0c23c5a
         const statusAndFriends: GitHubStatusAndFriends = {
             context: status.context,
             state: status.state,
@@ -127,11 +121,7 @@
             return Success;
         }
 
-<<<<<<< HEAD
         if (!currentGoalIsStillPending(params.deployGoal.context, statusAndFriends)) {
-=======
-        if (!currentGoalIsStillPending(params.deployPhase.context, statusAndFriends)) {
->>>>>>> c0c23c5a
             return Success;
         }
 
