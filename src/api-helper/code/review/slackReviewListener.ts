/*
 * Copyright © 2018 Atomist, Inc.
 *
 * Licensed under the Apache License, Version 2.0 (the "License");
 * you may not use this file except in compliance with the License.
 * You may obtain a copy of the License at
 *
 *     http://www.apache.org/licenses/LICENSE-2.0
 *
 * Unless required by applicable law or agreed to in writing, software
 * distributed under the License is distributed on an "AS IS" BASIS,
 * WITHOUT WARRANTIES OR CONDITIONS OF ANY KIND, either express or implied.
 * See the License for the specific language governing permissions and
 * limitations under the License.
 */

import { HandlerContext, Success } from "@atomist/automation-client";
import { GitHubRepoRef } from "@atomist/automation-client/operations/common/GitHubRepoRef";
import { RemoteRepoRef } from "@atomist/automation-client/operations/common/RepoId";
import { SourceLocation } from "@atomist/automation-client/operations/common/SourceLocation";
import { ProjectReview, ReviewComment } from "@atomist/automation-client/operations/review/ReviewResult";
import { buttonForCommand } from "@atomist/automation-client/spi/message/MessageClient";
import { deepLink as githubDeepLink } from "@atomist/automation-client/util/gitHub";
<<<<<<< HEAD
import {
    Attachment,
    SlackMessage,
    url as slackUrl,
} from "@atomist/slack-messages";
=======
import * as slack from "@atomist/slack-messages";
>>>>>>> 4755f48c
import { AddressChannels } from "../../../api/context/addressChannels";
import { ReviewListener } from "../../../api/listener/ReviewListener";
import { PushReactionResponse } from "../../../api/registration/PushImpactListenerRegistration";

/**
 * Strategy for deep linking to a source control system.
 */
export type DeepLink = (grr: RemoteRepoRef, sourceLocation: SourceLocation) => string;

export interface SlackReviewRoutingParams {
    pushReactionResponse?: PushReactionResponse;
    deepLink: DeepLink;
}

/**
 * Route reviews to Slack in linked channels
 */
export function slackReviewListener(opts: Partial<SlackReviewRoutingParams> = {}): ReviewListener {
    const paramsToUse = {
        pushReactionResponse: opts.pushReactionResponse,
        deepLink: opts.deepLink || githubDeepLink,
    };
    return async ri => {
        if (ri.review.comments.length > 0) {
            await sendReviewToSlack("Review comments", ri.review, ri.context, ri.addressChannels, paramsToUse.deepLink);
            return paramsToUse.pushReactionResponse;
        }
    };
}

async function sendReviewToSlack(title: string,
                                 pr: ProjectReview,
                                 ctx: HandlerContext,
                                 addressChannels: AddressChannels,
                                 deepLink: DeepLink) {
    const mesg: slack.SlackMessage = {
        text: `*${title} on ${pr.repoId.owner}/${pr.repoId.repo}*`,
        attachments: pr.comments.map(c => reviewCommentToAttachment(pr.repoId as GitHubRepoRef, c, deepLink)),
    };
    await addressChannels(mesg);
    return Success;
}

<<<<<<< HEAD
function reviewCommentToAttachment(grr: GitHubRepoRef, rc: ReviewComment, deepLink: DeepLink): Attachment {
    const link = rc.sourceLocation ? slackUrl(deepLink(grr, rc.sourceLocation), "jump to") :
        slackUrl(grr.url + "/tree/" + grr.sha, "source");
=======
function reviewCommentToAttachment(grr: GitHubRepoRef, rc: ReviewComment, deepLink: DeepLink): slack.Attachment {
    const link = rc.sourceLocation ? slack.url(deepLink(grr, rc.sourceLocation), "jump to") :
        slack.url(grr.url + "/tree/" + grr.sha, "source");
>>>>>>> 4755f48c

    return {
        color: "#ff0000",
        author_name: rc.category,
        author_icon: "https://image.shutterstock.com/z/stock-vector-an-image-of-a-red-grunge-x-572409526.jpg",
        text: `${link} ${rc.detail}`,
        mrkdwn_in: ["text"],
        fallback: "error",
        actions: !!rc.fix ? [
            buttonForCommand({ text: "Fix" }, rc.fix.command, rc.fix.params),
        ] : [],
    };
}<|MERGE_RESOLUTION|>--- conflicted
+++ resolved
@@ -21,15 +21,7 @@
 import { ProjectReview, ReviewComment } from "@atomist/automation-client/operations/review/ReviewResult";
 import { buttonForCommand } from "@atomist/automation-client/spi/message/MessageClient";
 import { deepLink as githubDeepLink } from "@atomist/automation-client/util/gitHub";
-<<<<<<< HEAD
-import {
-    Attachment,
-    SlackMessage,
-    url as slackUrl,
-} from "@atomist/slack-messages";
-=======
 import * as slack from "@atomist/slack-messages";
->>>>>>> 4755f48c
 import { AddressChannels } from "../../../api/context/addressChannels";
 import { ReviewListener } from "../../../api/listener/ReviewListener";
 import { PushReactionResponse } from "../../../api/registration/PushImpactListenerRegistration";
@@ -73,15 +65,9 @@
     return Success;
 }
 
-<<<<<<< HEAD
-function reviewCommentToAttachment(grr: GitHubRepoRef, rc: ReviewComment, deepLink: DeepLink): Attachment {
-    const link = rc.sourceLocation ? slackUrl(deepLink(grr, rc.sourceLocation), "jump to") :
-        slackUrl(grr.url + "/tree/" + grr.sha, "source");
-=======
 function reviewCommentToAttachment(grr: GitHubRepoRef, rc: ReviewComment, deepLink: DeepLink): slack.Attachment {
     const link = rc.sourceLocation ? slack.url(deepLink(grr, rc.sourceLocation), "jump to") :
         slack.url(grr.url + "/tree/" + grr.sha, "source");
->>>>>>> 4755f48c
 
     return {
         color: "#ff0000",
@@ -91,7 +77,7 @@
         mrkdwn_in: ["text"],
         fallback: "error",
         actions: !!rc.fix ? [
-            buttonForCommand({ text: "Fix" }, rc.fix.command, rc.fix.params),
+            buttonForCommand({text: "Fix"}, rc.fix.command, rc.fix.params),
         ] : [],
     };
 }