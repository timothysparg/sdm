--- conflicted
+++ resolved
@@ -14,26 +14,14 @@
  * limitations under the License.
  */
 
-import {
-    HandleCommand,
-    HandleEvent,
-    logger,
-    Success,
-} from "@atomist/automation-client";
-import {
-    declareMappedParameter,
-    declareParameter,
-    declareSecret,
-} from "@atomist/automation-client/internal/metadata/decoratorSupport";
+import { HandleCommand, HandleEvent, logger, Success, } from "@atomist/automation-client";
+import { declareMappedParameter, declareParameter, declareSecret, } from "@atomist/automation-client/internal/metadata/decoratorSupport";
 import { OnCommand } from "@atomist/automation-client/onCommand";
 import { eventHandlerFrom } from "@atomist/automation-client/onEvent";
 import { CommandDetails } from "@atomist/automation-client/operations/CommandDetails";
 import { GitHubRepoRef } from "@atomist/automation-client/operations/common/GitHubRepoRef";
 import { RemoteRepoRef } from "@atomist/automation-client/operations/common/RepoId";
-<<<<<<< HEAD
 import { isProject } from "@atomist/automation-client/project/Project";
-=======
->>>>>>> e41406b3
 import { NoParameters } from "@atomist/automation-client/SmartParameters";
 import { Maker, toFactory } from "@atomist/automation-client/util/constructionUtils";
 import * as stringify from "json-stringify-safe";
@@ -54,10 +42,7 @@
 import { createCommand } from "../command/createCommand";
 import { editorCommand } from "../command/editor/editorCommand";
 import { generatorCommand } from "../command/generator/generatorCommand";
-import {
-    MachineOrMachineOptions,
-    toMachineOptions,
-} from "./toMachineOptions";
+import { MachineOrMachineOptions, toMachineOptions, } from "./toMachineOptions";
 
 export const GeneratorTag = "generator";
 export const TransformTag = "transform";
