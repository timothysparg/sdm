--- conflicted
+++ resolved
@@ -15,17 +15,13 @@
  */
 
 import { configurationValue } from "@atomist/automation-client/configuration";
-<<<<<<< HEAD
-=======
 import * as clientSpawned from "@atomist/automation-client/util/spawned";
 // tslint:disable-next-line:no-duplicate-imports
->>>>>>> 4755f48c
 import {
     asSpawnCommand,
     ChildProcessResult,
     ErrorFinder,
     poisonAndWait,
-    spawnAndWatch as clientSpawnAndWatch,
     SpawnCommand,
     SpawnWatchOptions,
     stringifySpawnCommand,
@@ -63,5 +59,5 @@
         spOpts.timeout = configurationValue<number>("sdm.goal.timeout", 1000 * 60 * 10);
     }
 
-    return clientSpawnAndWatch(spawnCommand, options, delimitedLog, spOpts);
+    return clientSpawned.spawnAndWatch(spawnCommand, options, delimitedLog, spOpts);
 }