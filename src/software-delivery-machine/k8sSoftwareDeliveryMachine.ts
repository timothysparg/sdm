import { onAnyPush, whenPushSatisfies } from "../blueprint/ruleDsl";
import { SoftwareDeliveryMachine } from "../blueprint/SoftwareDeliveryMachine";
<<<<<<< HEAD
import { whenPushSatisfies } from "../common/listener/support/GuardedGoalSetter";
=======
>>>>>>> c0c23c5a
import { IsMaven, IsSpringBoot } from "../common/listener/support/jvmGuards";
import { HasK8Spec } from "../common/listener/support/k8sSpecPushTest";
import { MaterialChangeToJavaRepo } from "../common/listener/support/materialChangeToJavaRepo";
import { IsNode } from "../common/listener/support/nodeGuards";
import { PushFromAtomist, ToDefaultBranch, ToPublicRepo } from "../common/listener/support/pushTests";
import { not } from "../common/listener/support/pushTestUtils";
import { K8sAutomationBuilder } from "../handlers/events/delivery/build/k8s/K8AutomationBuilder";
import { HttpServiceGoals, LocalDeploymentGoals } from "../handlers/events/delivery/goals/httpServiceGoals";
import { LibraryGoals } from "../handlers/events/delivery/goals/libraryGoals";
import { NpmGoals } from "../handlers/events/delivery/goals/npmGoals";
import { lookFor200OnEndpointRootGet } from "../handlers/events/delivery/verify/common/lookFor200OnEndpointRootGet";
import { artifactStore } from "./blueprint/artifactStore";
import {
    K8sProductionDeployOnSuccessStatus,
    K8sStagingDeployOnSuccessStatus,
    NoticeK8sProdDeployCompletion,
    NoticeK8sTestDeployCompletion,
} from "./blueprint/deploy/k8sDeploy";
import { suggestAddingK8sSpec } from "./blueprint/repo/suggestAddingK8sSpec";
import { addK8sSpec } from "./commands/editors/k8s/addK8sSpec";
import { configureSpringSdm } from "./springSdmConfig";

export function k8sSoftwareDeliveryMachine(opts: { useCheckstyle: boolean }): SoftwareDeliveryMachine {
    const sdm = new SoftwareDeliveryMachine(
        {
            deployers: [
                K8sStagingDeployOnSuccessStatus,
                K8sProductionDeployOnSuccessStatus,
            ],
            artifactStore,
        },
<<<<<<< HEAD
        whenPushSatisfies(PushToDefaultBranch, IsMaven, IsSpringBoot, HasK8Spec, PushToPublicRepo)
            .setGoals(HttpServiceGoals),
        whenPushSatisfies(not(PushFromAtomist), IsMaven, IsSpringBoot)
            .setGoals(LocalDeploymentGoals),
        whenPushSatisfies(IsMaven, MaterialChangeToJavaRepo)
            .setGoals(LibraryGoals),
        whenPushSatisfies(IsNode).setGoals(NpmGoals),
=======
        whenPushSatisfies(ToDefaultBranch, IsMaven, IsSpringBoot,
            HasK8Spec,
            ToPublicRepo).setGoals(HttpServiceGoals),
        whenPushSatisfies(not(PushFromAtomist), IsMaven, IsSpringBoot).setGoals(LocalDeploymentGoals),
        whenPushSatisfies(IsMaven, MaterialChangeToJavaRepo).setGoals(LibraryGoals),
        whenPushSatisfies(IsNode).setGoals(NpmGoals),
        onAnyPush.buildWith(new K8sAutomationBuilder()),
>>>>>>> c0c23c5a
    );
    sdm.addNewRepoWithCodeActions(suggestAddingK8sSpec)
        .addSupportingCommands(() => addK8sSpec)
        .addSupportingEvents(() => NoticeK8sTestDeployCompletion,
            () => NoticeK8sProdDeployCompletion)
        .addEndpointVerificationListeners(
            lookFor200OnEndpointRootGet({
                retries: 15,
                maxTimeout: 5000,
                minTimeout: 3000,
            }),
        );
    configureSpringSdm(sdm, opts);
    return sdm;
}<|MERGE_RESOLUTION|>--- conflicted
+++ resolved
@@ -1,9 +1,5 @@
 import { onAnyPush, whenPushSatisfies } from "../blueprint/ruleDsl";
 import { SoftwareDeliveryMachine } from "../blueprint/SoftwareDeliveryMachine";
-<<<<<<< HEAD
-import { whenPushSatisfies } from "../common/listener/support/GuardedGoalSetter";
-=======
->>>>>>> c0c23c5a
 import { IsMaven, IsSpringBoot } from "../common/listener/support/jvmGuards";
 import { HasK8Spec } from "../common/listener/support/k8sSpecPushTest";
 import { MaterialChangeToJavaRepo } from "../common/listener/support/materialChangeToJavaRepo";
@@ -35,15 +31,7 @@
             ],
             artifactStore,
         },
-<<<<<<< HEAD
-        whenPushSatisfies(PushToDefaultBranch, IsMaven, IsSpringBoot, HasK8Spec, PushToPublicRepo)
-            .setGoals(HttpServiceGoals),
-        whenPushSatisfies(not(PushFromAtomist), IsMaven, IsSpringBoot)
-            .setGoals(LocalDeploymentGoals),
-        whenPushSatisfies(IsMaven, MaterialChangeToJavaRepo)
-            .setGoals(LibraryGoals),
-        whenPushSatisfies(IsNode).setGoals(NpmGoals),
-=======
+
         whenPushSatisfies(ToDefaultBranch, IsMaven, IsSpringBoot,
             HasK8Spec,
             ToPublicRepo).setGoals(HttpServiceGoals),
@@ -51,7 +39,6 @@
         whenPushSatisfies(IsMaven, MaterialChangeToJavaRepo).setGoals(LibraryGoals),
         whenPushSatisfies(IsNode).setGoals(NpmGoals),
         onAnyPush.buildWith(new K8sAutomationBuilder()),
->>>>>>> c0c23c5a
     );
     sdm.addNewRepoWithCodeActions(suggestAddingK8sSpec)
         .addSupportingCommands(() => addK8sSpec)
