--- conflicted
+++ resolved
@@ -25,10 +25,6 @@
     LocalDeploymentGoals,
 } from "../common/delivery/goals/common/httpServiceGoals";
 import { LibraryGoals } from "../common/delivery/goals/common/libraryGoals";
-<<<<<<< HEAD
-import { IsDeployEnabled } from "../common/listener/support/deployPushTests";
-=======
->>>>>>> add IsDeployEnabled push test
 import {
     HasSpringBootApplicationClass,
     IsMaven,
@@ -42,12 +38,6 @@
 } from "../common/listener/support/pushTests";
 import { not } from "../common/listener/support/pushTestUtils";
 import { lookFor200OnEndpointRootGet } from "../common/verify/lookFor200OnEndpointRootGet";
-import { disableDeploy,
-<<<<<<< HEAD
-    enableDeploy } from "../handlers/commands/SetDeployEnablement";
-=======
-    enableDeploy } from "../handlers/commands/ToggleDeployEnablement";
->>>>>>> add IsDeployEnabled push test
 import { DefaultArtifactStore } from "./blueprint/artifactStore";
 import {
     K8sProductionDeployOnSuccessStatus,
@@ -62,6 +52,7 @@
 import { addSpringSupport } from "./springSupport";
 import { addTeamPolicies } from "./teamPolicies";
 import { IsDeployEnabled } from "../common/listener/support/deployPushTests";
+import { disableDeploy, enableDeploy } from "../handlers/commands/SetDeployEnablement";
 
 export function k8sSoftwareDeliveryMachine(opts: { useCheckstyle: boolean }): SoftwareDeliveryMachine {
     const sdm = new SoftwareDeliveryMachine(
